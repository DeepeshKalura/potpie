<<<<<<< HEAD
import hashlib
import hmac
=======
>>>>>>> 9a27309c
import os
from typing import List

import aiohttp
from sqlalchemy.orm import Session

from app.modules.intelligence.agents.agents_schema import AgentInfo
from app.modules.intelligence.prompts.prompt_service import PromptService


class AgentsService:
<<<<<<< HEAD
    def __init__(self, db: Session):
=======
    def __init__(self, db):
        self.project_path = os.getenv("PROJECT_PATH", "projects/")
>>>>>>> 9a27309c
        self.db = db
        self.prompt_service = PromptService(db)
        self.base_url = os.getenv("POTPIE_PLUS_BASE_URL")
        self.hmac_secret = os.getenv("POTPIE_PLUS_HMAC_SECRET")

    async def list_available_agents(
        self, current_user: dict, list_system_agents: bool
    ) -> List[AgentInfo]:
        system_agents = [
            AgentInfo(
                id="codebase_qna_agent",
                name="Codebase Q&A Agent",
                description="An agent specialized in answering questions about the codebase using the knowledge graph and code analysis tools.",
            ),
            AgentInfo(
                id="debugging_agent",
                name="Debugging with Knowledge Graph Agent",
                description="An agent specialized in debugging using knowledge graphs.",
            ),
            AgentInfo(
                id="unit_test_agent",
                name="Unit Test Agent",
                description="An agent specialized in generating unit tests for code snippets for given function names",
            ),
            AgentInfo(
                id="integration_test_agent",
                name="Integration Test Agent",
                description="An agent specialized in generating integration tests for code snippets from the knowledge graph based on given function names of entry points. Works best with Py, JS, TS",
            ),
            AgentInfo(
                id="LLD_agent",
                name="Low-Level Design Agent",
                description="An agent specialized in generating a low-level design plan for implementing a new feature.",
            ),
            AgentInfo(
                id="code_changes_agent",
                name="Code Changes Agent",
                description="An agent specialized in generating detailed analysis of code changes in your current branch compared to default branch. Works best with Py, JS, TS",
            ),
        ]

        custom_agents = await self.fetch_custom_agents(current_user)

        if list_system_agents:
            return system_agents + custom_agents
        else:
            return custom_agents

    async def fetch_custom_agents(self, current_user: dict) -> List[AgentInfo]:
        custom_agents = []
        skip = 0
        limit = 10
        print("current_user", current_user)
        user_id = current_user["user_id"]
        hmac_signature = self.generate_hmac_signature(f"user_id={user_id}")
        headers = {"X-HMAC-Signature": hmac_signature}

        async with aiohttp.ClientSession(headers=headers) as session:
            while True:
                url = f"{self.base_url}/custom-agents/agents/?user_id={user_id}&skip={skip}&limit={limit}"
                async with session.get(url) as response:
                    if response.status != 200:
                        break
                    data = await response.json()
                    if not data:
                        break

                    for agent in data:
                        custom_agents.append(
                            AgentInfo(
                                id=agent["id"],
                                name=agent["role"],
                                description=agent["goal"],
                            )
                        )

                    skip += limit
                    if len(data) < limit:
                        break

        return custom_agents

    def generate_hmac_signature(self, message: str) -> str:
        secret_key = "1234"
        return hmac.new(
            secret_key.encode(), message.encode(), hashlib.sha256
        ).hexdigest()

    def generate_hmac_token(self, user_id: str) -> str:
        message = user_id.encode("utf-8")
        signature = hmac.new(self.hmac_secret.encode("utf-8"), message, hashlib.sha256)
        return f"{user_id}:{signature.hexdigest()}"

    def format_citations(self, citations: List[str]) -> List[str]:
        cleaned_citations = []
        for citation in citations:
            cleaned_citations.append(
                citation.split(self.project_path, 1)[-1].split("/", 2)[-1]
                if self.project_path in citation
                else citation
            )
        return cleaned_citations<|MERGE_RESOLUTION|>--- conflicted
+++ resolved
@@ -1,11 +1,7 @@
-<<<<<<< HEAD
 import hashlib
 import hmac
-=======
->>>>>>> 9a27309c
+from typing import List
 import os
-from typing import List
-
 import aiohttp
 from sqlalchemy.orm import Session
 
@@ -14,12 +10,9 @@
 
 
 class AgentsService:
-<<<<<<< HEAD
-    def __init__(self, db: Session):
-=======
+
     def __init__(self, db):
         self.project_path = os.getenv("PROJECT_PATH", "projects/")
->>>>>>> 9a27309c
         self.db = db
         self.prompt_service = PromptService(db)
         self.base_url = os.getenv("POTPIE_PLUS_BASE_URL")
