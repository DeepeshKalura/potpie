--- conflicted
+++ resolved
@@ -1,7 +1,6 @@
 from typing import List
 
 from pydantic import BaseModel, EmailStr
-<<<<<<< HEAD
 from typing import Optional, List
 from app.modules.conversations.conversation.conversation_model import Visibility
 
@@ -9,14 +8,6 @@
     conversation_id: str  
     recipientEmails: Optional[List[EmailStr]]=None
     visibility: Visibility
-=======
-
-
-class ShareChatRequest(BaseModel):
-    conversation_id: str
-    recipientEmails: List[EmailStr]
->>>>>>> 7d5c6518
-
 
 class ShareChatResponse(BaseModel):
     message: str
