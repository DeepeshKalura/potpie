--- conflicted
+++ resolved
@@ -516,7 +516,6 @@
 
         def _format_node(node: Dict[str, Any], depth: int = 0) -> List[str]:
             output = []
-
             indent = "  " * depth
             if depth > 0:  # Skip root name
                 output.append(f"{indent}{node['name']}")
@@ -528,8 +527,7 @@
 
             return output
 
-<<<<<<< HEAD
-        return "\n".join(output)
+        return "\n".join(_format_node(structure))
 
     async def check_public_repo(self, repo_name: str) -> bool:
         try:
@@ -537,7 +535,4 @@
             github.get_repo(repo_name)
             return True
         except Exception:
-            return False
-=======
-        return "\n".join(_format_node(structure))
->>>>>>> d554f368
+            return False